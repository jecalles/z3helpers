import itertools
from typing import Dict, List, Optional, Sequence

from synbio.utils import get_codons
from synbio.codes import Code
from synbio.polymers import SeqType
from synbio.annotations import Location, Part

from z3 import BitVecVal, Extract, Implies, And, Or, PbEq, PbLe

from z3helpers.definitions import *
from z3helpers.typing import *
from z3helpers.utils import decode

__all__ = [
    # general constraints
    "this_many_true", "f_codon_true_mapping", "amino_bitvec_unary_restriction",
    # code related constraints
    "at_least_one_codon_per_amino", "at_most_one_codon_per_amino",
    "exactly_one_codon_per_amino", "compatible_with_standard_code",
    "specific_code",
    # translation constraints
    "translates_same", "translation_constraints",
    # dna sequence constraints
    "same_sequence",
    # code definitions
    "standard_code", "FS20", "RED20"
]


# general constraints
def this_many_true(bool_list: Sequence[BoolRef],
                   num_true: int,
                   weighting=Optional[Sequence[int]]) -> ConstraintRef:
    """
    A function that takes a list of z3 Bool objects (bool_list) and an integer
    representing the number (num_true) of these booleans that should be TRUE.
    Returns a z3 Bool object which is:
        TRUE
            if _exactly_ num_true booleans in bool_list are TRUE, and
        FALSE
            otherwise.

    Optionally, specify the weighting of each boolean in bool_list (default
    is 1, or that every boolean is equally valued)

    :param bool_list: z3 Bool objects to compare
    :param num_true: number of bools that should be true
    :param weighting: optional, how important is each bool (default=1)
    :return: BoolRef
    """
    if weighting is None:
        weighting = [1 for _ in range(len(bool_list))]

    return PbLe(list(zip(bool_list, weighting)), k=num_true)


# constrain nucleotide -> codon mapping
def f_codon_true_mapping(f_codon: FuncDeclRef) -> List[ConstraintRef]:
    """
    Adds constraints on f_nuc_to_codon such that triplets of nucleotides map to
    appropriate codons

    :return: list of constraints
    """
    nucleotide_triplets = list(itertools.product(z3_enum_nucleotides, repeat=3))
    return [
        f_codon(n1, n2, n3) == c
        for (n1, n2, n3), c in zip(nucleotide_triplets, z3_enum_codons)
    ]


# hard constraints on unary encoding
def amino_bitvec_unary_restriction(
        amino_list: List[AminoRef] = z3_enum_aminos
) -> List[ConstraintRef]:
    amino_sort_size = amino_list[0].sort().size() - 1

    return [
        Implies(
            Extract(i + 1, i + 1, amino) == BitVecVal(1, 1),
            Extract(i, i, amino) == BitVecVal(1, 1),
        ) for i in range(amino_sort_size)
        for amino in amino_list
    ]


# hard constraints on Genetic Codes
def at_least_one_codon_per_amino(
        T: CodeRef,
        codons: Sequence[CodonRef] = z3_enum_codons,
        aminos: Sequence[AminoRef] = z3_enum_aminos,
        exclude: Optional[AminoRef] = None
) -> List[ConstraintRef]:
    """

    :param T: genetic code
    :param codons: domain of T (list or list-like of codons)
    :param aminos: range of T (list or list-like of aminos)
    :param exclude: range of T to ignore (list or list-like of aminos) (
    default=NULL)
    :return: list of constraints
    """
    if exclude is None:
        exclude = (get_null(aminos),)

    return [
        Or([decode(T, codon) == aa for codon in codons])
        for aa in aminos if aa not in exclude
    ]


def at_most_one_codon_per_amino(
        T: CodeRef,
        codons: Sequence[CodonRef] = z3_enum_codons,
        aminos: Sequence[AminoRef] = z3_enum_aminos,
        exclude: Optional[AminoRef] = None
) -> List[ConstraintRef]:
    """
    :param aminos:
    :param T: genetic code
    :param codons: domain of T (list or list-like of codons)
    :param exclude: range of T to ignore (list or list-like of aminos)
    :return: list of constraints
    """
    if exclude is None:
        exclude = (get_null(aminos), get_stop(aminos))

    def _any_codon_in_exclude(T, codons, exclude):
        return Or([
            Or([decode(T, codon) == exc for codon in codons])
            for exc in exclude
        ])

    return [
        Or(
            decode(T, c1) != decode(T, c2),
            # check that codons aren't identical
            _any_codon_in_exclude(T, (c1, c2), exclude)
            # or that codons are in exclude
        ) for c1, c2 in itertools.combinations(codons, r=2)
    ]


def exactly_one_codon_per_amino(
        T: CodeRef,
        codons: Sequence[CodonRef] = z3_enum_codons,
        aminos: Sequence[AminoRef] = z3_enum_aminos,
        exclude: Optional[AminoRef] = None
) -> List[ConstraintRef]:
    """

    :param T: genetic code
    :param codons: list of CodonRef objects
    :param aminos: list of AminoRef objects
    :param exclude: range of T to ignore (list or list-like of aminos)
    :return: list of constraints
    """
    if exclude is None:
        exclude = (get_null(aminos), get_stop(aminos))

    return [
        PbEq([(decode(T, c) == aa, 1) for c in codons], k=1)
        for aa in aminos if aa not in exclude
    ]


def n_sense_codons(
        T: CodeRef,
        n_codons: int,
        codons: Sequence[CodonRef] = z3_enum_codons,
        aminos: Sequence[AminoRef] = z3_enum_aminos,
        exclude: Optional[AminoRef] = None
) -> List[ConstraintRef]:
    if exclude is None:
        exclude = (get_null(aminos), get_stop(aminos))
    return [PbEq(
        [
            (And([decode(T, c) != aa for aa in exclude]), 1)
            for c in codons
        ], k=n_codons
    )]


def keep_all_stops(
        T: CodeRef,
        codons: Sequence[CodonRef] = triplet_dna_codons,
        aminos: Sequence[AminoRef] = z3_enum_aminos,
        amino_dict: Dict[str, AminoRef] = amino_to_z3_enum_amino
) -> List[ConstraintRef]:
    stop = get_stop(aminos)
    sc = Code()

    dna_to_rna = dict(zip(codons, triplet_rna_codons))
    def get_amino(codon): return amino_dict[sc[dna_to_rna[codon]]]

    stop_codons = {
        codon: get_amino(codon)
        for codon in codons
        if get_amino(codon) == stop
    }

    return [
        decode(T, stop_codon) == stop
        for stop_codon in stop_codons.keys()
    ]


def compatible_with_standard_code(
        T: CodeRef,
        codons: Sequence[CodonRef] = triplet_dna_codons,
        aminos: Sequence[AminoRef] = z3_enum_aminos,
        amino_dict: Dict[str, AminoRef] = amino_to_z3_enum_amino
) -> List[ConstraintRef]:
    null = get_null(aminos)

    sc_constraints = standard_code(T, codons, amino_dict)

    return [
        Or(sc_const, decode(T, codon) == null)
        for codon, sc_const in zip(codons, sc_constraints)
    ]


def specific_code(
        T: CodeRef,
        code: Code,
        codons: Sequence[CodonRef] = triplet_dna_codons,
        amino_dict: Dict[str, AminoRef] = amino_to_z3_enum_amino
) -> List[ConstraintRef]:
    dna_to_rna = dict(zip(codons, triplet_rna_codons))
    z3_code = {
        codon: amino_dict[code[dna_to_rna[codon]]]
        for codon in codons
    }

    return [
        decode(T, codon) == z3_code[codon]
        for codon in codons
    ]


# define sequence based constraints
def translation_constraints(
        T: CodeRef,
        dna_variables: Sequence[NucleotideRef],
        prot_variables: Sequence[AminoRef],
        location: Location,
        offset: int = 0,
        nucleotides: Sequence[NucleotideRef] = z3_enum_nucleotides,
        aminos: Sequence[AminoRef] = z3_enum_aminos,
        start_flag: bool = False,
        stop_flag: bool = False
) -> List[ConstraintRef]:
    """
    A function that generates constraints on DNA variables that are involved
    in encoding proteins (must start with "M", no NULL codons in middle,
    must end with STOP)

    :param T: genetic code
    :param dna_variables:
    :param prot_variables:
    :param location:
    :param offset:
    :param nucleotides:
    :param aminos:
    :param start_flag:
    :param stop_flag:
    :return:
    """
    # translation signals
    START = get_start(aminos)
    STOP = get_stop(aminos)
    NULL = get_null(aminos)

    # ensure proteins start with Met
    start_constraints = []
    if start_flag:
        start_constraints += [prot_variables[0] == START]

    # ensure no NULL in middle of protein and proper termination
    null_constraints = [
        aa != NULL for aa in prot_variables
    ]

    stop_constraints = [
        aa != STOP for aa in prot_variables[:-1]
    ]

    if stop_flag:
        stop_constraints += [prot_variables[-1] == STOP]
    else:
        stop_constraints += [prot_variables[-1] != STOP]

    if isinstance(T, dict):
        start = location.start - offset
        end = location.end - offset
        codon_variables = get_codons(dna_variables[start:end])

        code_implications = [
            Implies(And(codon_variable[0] == z3codon[0],
                        codon_variable[1] == z3codon[1],
                        codon_variable[2] == z3codon[2]),
                    z3amino == decode(T, z3codon))
            for codon_variable, z3amino in zip(codon_variables, prot_variables)
            for z3codon in itertools.product(nucleotides, repeat=3)
        ]
    else:
        code_implications = []

    return start_constraints + stop_constraints \
           + null_constraints + code_implications


def same_sequence(
        dna_variables: Sequence[NucleotideRef],
        wt_sequence: SeqType
) -> List[ConstraintRef]:
    sort = "bv" if isinstance(dna_variables[0], BitVecRef) else "enum"
    mapping = dna_to_z3_bv_nuc if sort == "bv" else dna_to_z3_enum_nuc
    seq_in_z3nucleotides = (
<<<<<<< HEAD
        mapping[n] for n in wt_sequence
=======
        dna_to_z3nucleotide[n] for n in str(wt_sequence)
>>>>>>> e55844cb
    )
    return [
        variable == wt_value
        for variable, wt_value in zip(dna_variables, seq_in_z3nucleotides)
    ]


def translates_same(
        prot_variables: Sequence[AminoRef],
        part: Part,
        amino_dict: Dict[str, AminoRef] = amino_to_z3_bv_amino
) -> List[ConstraintRef]:

    prot_seq = str(part.seq.translate())

    return [
        var_aa == amino_dict[wt_aa]
        for var_aa, wt_aa in zip(prot_variables, prot_seq)
    ]


# code definitions
def standard_code(
        T: CodeRef,
        codons: Sequence[CodonRef] = triplet_dna_codons,
        amino_dict: Dict[str, AminoRef] = amino_to_z3_bv_amino
) -> List[ConstraintRef]:
    dna_to_rna = dict(zip(codons, triplet_rna_codons))
    sc = {
        codon: amino_dict[Code()[dna_to_rna[codon]]]
        for codon in codons
    }

    return [
        decode(T, codon) == sc[codon]
        for codon in codons
    ]


def FS20(
        T: CodeRef,
        f_codon: FuncDeclRef = f_nuc_to_codon,
        codons: Sequence[CodonRef] = triplet_z3_bitvec_nucleotides,
        aminos: Sequence[AminoRef] = z3_enum_aminos,
) -> List[ConstraintRef]:
    constraints = exactly_one_codon_per_amino(T, codons, aminos)
    # if T is a Function, add true nucleotide -> codon mapping
    if isinstance(T, FuncDeclRef) and T.arity() == 1:
        constraints += f_codon_true_mapping(f_codon)

    return constraints


def FSN(
        T: CodeRef,
        N: int,
        f_codon: FuncDeclRef = f_nuc_to_codon,
        codons: Sequence[CodonRef] = triplet_z3_bitvec_nucleotides,
        aminos: Sequence[AminoRef] = z3_enum_aminos,
) -> List[ConstraintRef]:
    constraints = at_least_one_codon_per_amino(T, codons, aminos) \
                    + n_sense_codons(T, N, codons=codons)

    # if T is a Function, add true nucleotide -> codon mapping
    if isinstance(T, FuncDeclRef) and T.arity() == 1:
        constraints += f_codon_true_mapping(f_codon)

    return constraints


def RED20(
        T: CodeRef,
        f_codon: FuncDeclRef = f_nuc_to_codon,
        codons: Sequence[CodonRef] = triplet_z3_bitvec_nucleotides,
        aminos: Sequence[AminoRef] = z3_enum_aminos,
        amino_dict: Dict[str, AminoRef] = amino_to_z3_bv_amino
) -> List[ConstraintRef]:
    return FS20(T, f_codon, codons, aminos) \
           + compatible_with_standard_code(T, codons, aminos, amino_dict) \
           + keep_all_stops(T, codons, aminos, amino_dict)


def REDN(
        T: CodeRef,
        N: int,
        f_codon: FuncDeclRef = f_nuc_to_codon,
        codons: Sequence[CodonRef] = triplet_z3_bitvec_nucleotides,
        aminos: Sequence[AminoRef] = z3_enum_aminos,
        amino_dict: Dict[str, AminoRef] = amino_to_z3_bv_amino
) -> List[ConstraintRef]:
    return FSN(T, N, f_codon, codons, aminos) \
            + compatible_with_standard_code(T, codons, aminos, amino_dict) \
            + keep_all_stops(T, codons, aminos, amino_dict)<|MERGE_RESOLUTION|>--- conflicted
+++ resolved
@@ -319,11 +319,7 @@
     sort = "bv" if isinstance(dna_variables[0], BitVecRef) else "enum"
     mapping = dna_to_z3_bv_nuc if sort == "bv" else dna_to_z3_enum_nuc
     seq_in_z3nucleotides = (
-<<<<<<< HEAD
         mapping[n] for n in wt_sequence
-=======
-        dna_to_z3nucleotide[n] for n in str(wt_sequence)
->>>>>>> e55844cb
     )
     return [
         variable == wt_value
